--- conflicted
+++ resolved
@@ -7,226 +7,6 @@
     objects = {
 
 /* Begin PBXBuildFile section */
-<<<<<<< HEAD
-        F4021E4F2E3DC3A2007A4236 /* ZIPFoundation in Frameworks */ = {isa = PBXBuildFile; productRef = F4021E4E2E3DC3A2007A4236 /* ZIPFoundation */; };
-        F409DFD52E4F88020010AB03 /* llama_ios.xcframework in Frameworks */ = {isa = PBXBuildFile; fileRef = F41611E52E4F41C400B6B88C /* llama_ios.xcframework */; };
-        F409DFD62E4F88020010AB03 /* llama_ios.xcframework in Embed Frameworks */ = {isa = PBXBuildFile; fileRef = F41611E52E4F41C400B6B88C /* llama_ios.xcframework */; settings = {ATTRIBUTES = (CodeSignOnCopy, RemoveHeadersOnCopy, ); }; };
-        F41611E42E4F41B800B6B88C /* llama_macos.xcframework in Frameworks */ = {isa = PBXBuildFile; fileRef = F41611E22E4F41B800B6B88C /* llama_macos.xcframework */; };
-        F41611E92E4F4F5800B6B88C /* MetalKit.framework in Frameworks */ = {isa = PBXBuildFile; fileRef = F41611E82E4F4F5800B6B88C /* MetalKit.framework */; };
-        F41FAA922E4F55510077738B /* llama_macos.xcframework in Frameworks */ = {isa = PBXBuildFile; fileRef = F41611E22E4F41B800B6B88C /* llama_macos.xcframework */; };
-        F4C5811E2E4F036E00E64194 /* Metal.framework in Frameworks */ = {isa = PBXBuildFile; fileRef = F4C5811C2E4F036E00E64194 /* Metal.framework */; };
-        F4C581212E4F037500E64194 /* Accelerate.framework in Frameworks */ = {isa = PBXBuildFile; fileRef = F4C581202E4F037500E64194 /* Accelerate.framework */; };
-        F4C581532E4F12D700E64194 /* Accelerate.framework in Frameworks */ = {isa = PBXBuildFile; fileRef = F4C581202E4F037500E64194 /* Accelerate.framework */; };
-        F4C581542E4F12E000E64194 /* Metal.framework in Frameworks */ = {isa = PBXBuildFile; fileRef = F4C5811C2E4F036E00E64194 /* Metal.framework */; };
-        F4C581552E4F12E000E64194 /* MetalKit.framework in Frameworks */ = {isa = PBXBuildFile; fileRef = F4C5811D2E4F036E00E64194 /* MetalKit.framework */; };
-        F4C581602E4F13EC00E64194 /* Accelerate.framework in Frameworks */ = {isa = PBXBuildFile; fileRef = F4C581202E4F037500E64194 /* Accelerate.framework */; };
-        F4C581612E4F13EC00E64194 /* Metal.framework in Frameworks */ = {isa = PBXBuildFile; fileRef = F4C5811C2E4F036E00E64194 /* Metal.framework */; };
-        F4D1DB542E4F18ED006B902C /* ZIPFoundation in Frameworks */ = {isa = PBXBuildFile; productRef = F4D1DB532E4F18ED006B902C /* ZIPFoundation */; };
-/* End PBXBuildFile section */
-
-/* Begin PBXCopyFilesBuildPhase section */
-        F4C581A12E4F900000E64194 /* Embed Frameworks */ = {
-            isa = PBXCopyFilesBuildPhase;
-            buildActionMask = 2147483647;
-            dstPath = "";
-            dstSubfolderSpec = 10;
-            files = (
-                F409DFD62E4F88020010AB03 /* llama_ios.xcframework in Embed Frameworks */,
-            );
-            name = "Embed Frameworks";
-            runOnlyForDeploymentPostprocessing = 0;
-        };
-/* End PBXCopyFilesBuildPhase section */
-
-/* Begin PBXFileReference section */
-        AACE160730FAA9CB4526C2D7 /* README.md */ = {isa = PBXFileReference; lastKnownFileType = file.md; path = README.md; sourceTree = "<group>"; };
-        F41611E22E4F41B800B6B88C /* llama_macos.xcframework */ = {isa = PBXFileReference; lastKnownFileType = wrapper.xcframework; path = NoesisNoema/Frameworks/llama_macos.xcframework; sourceTree = "<group>"; };
-        F41611E52E4F41C400B6B88C /* llama_ios.xcframework */ = {isa = PBXFileReference; lastKnownFileType = wrapper.xcframework; path = NoesisNoema/Frameworks/llama_ios.xcframework; sourceTree = "<group>"; };
-        F41611E82E4F4F5800B6B88C /* MetalKit.framework */ = {isa = PBXFileReference; lastKnownFileType = wrapper.framework; name = MetalKit.framework; path = Platforms/MacOSX.platform/Developer/SDKs/MacOSX15.5.sdk/System/Library/Frameworks/MetalKit.framework; sourceTree = DEVELOPER_DIR; };
-        F41DFFC82E30FCD40023545E /* llama.swiftui.xcodeproj */ = {isa = PBXFileReference; lastKnownFileType = "wrapper.pb-project"; path = llama.swiftui.xcodeproj; sourceTree = "<group>"; };
-        F41FD01B2E2A466F00909132 /* NoesisNoema.app */ = {isa = PBXFileReference; explicitFileType = wrapper.application; includeInIndex = 0; path = NoesisNoema.app; sourceTree = BUILT_PRODUCTS_DIR; };
-        F4605E302E2CAA5E00D4C555 /* llama.swiftui.xcodeproj */ = {isa = PBXFileReference; lastKnownFileType = "wrapper.pb-project"; path = llama.swiftui.xcodeproj; sourceTree = "<group>"; };
-        F4607E7A2E2CCDB900D4C555 /* llama.swiftui.xcodeproj */ = {isa = PBXFileReference; lastKnownFileType = "wrapper.pb-project"; path = llama.swiftui.xcodeproj; sourceTree = "<group>"; };
-        F46088492E2CD45000D4C555 /* LlamaBridgeTest */ = {isa = PBXFileReference; explicitFileType = "compiled.mach-o.executable"; includeInIndex = 0; path = LlamaBridgeTest; sourceTree = BUILT_PRODUCTS_DIR; };
-        F4C580FD2E4F006000E64194 /* NoesisNoemaMobile.app */ = {isa = PBXFileReference; explicitFileType = wrapper.application; includeInIndex = 0; path = NoesisNoemaMobile.app; sourceTree = BUILT_PRODUCTS_DIR; };
-        F4C5811C2E4F036E00E64194 /* Metal.framework */ = {isa = PBXFileReference; lastKnownFileType = wrapper.framework; name = Metal.framework; path = System/Library/Frameworks/Metal.framework; sourceTree = SDKROOT; };
-        F4C5811D2E4F036E00E64194 /* MetalKit.framework */ = {isa = PBXFileReference; lastKnownFileType = wrapper.framework; name = MetalKit.framework; path = System/Library/Frameworks/MetalKit.framework; sourceTree = SDKROOT; };
-        F4C581202E4F037500E64194 /* Accelerate.framework */ = {isa = PBXFileReference; lastKnownFileType = wrapper.framework; name = Accelerate.framework; path = System/Library/Frameworks/Accelerate.framework; sourceTree = SDKROOT; };
-        /* ModelRegistry sources (explicit references for LlamaBridgeTest) */
-        AAAA00012E50000000000001 /* ModelCLI.swift */ = {isa = PBXFileReference; lastKnownFileType = sourcecode.swift; name = ModelCLI.swift; path = "NoesisNoema/ModelRegistry/ModelCLI.swift"; sourceTree = SOURCE_ROOT; };
-        AAAA00022E50000000000001 /* TestRunner.swift */ = {isa = PBXFileReference; lastKnownFileType = sourcecode.swift; name = TestRunner.swift; path = "NoesisNoema/ModelRegistry/TestRunner.swift"; sourceTree = SOURCE_ROOT; };
-        AAAA00032E50000000000001 /* ModelRegistry.swift */ = {isa = PBXFileReference; lastKnownFileType = sourcecode.swift; name = ModelRegistry.swift; path = "NoesisNoema/ModelRegistry/ModelRegistry.swift"; sourceTree = SOURCE_ROOT; };
-        AAAA00042E50000000000001 /* ModelSpec.swift */ = {isa = PBXFileReference; lastKnownFileType = sourcecode.swift; name = ModelSpec.swift; path = "NoesisNoema/ModelRegistry/ModelSpec.swift"; sourceTree = SOURCE_ROOT; };
-        AAAA00052E50000000000001 /* GGUFReader.swift */ = {isa = PBXFileReference; lastKnownFileType = sourcecode.swift; name = GGUFReader.swift; path = "NoesisNoema/ModelRegistry/GGUFReader.swift"; sourceTree = SOURCE_ROOT; };
-        AAAA00062E50000000000001 /* RegistryJSON.swift */ = {isa = PBXFileReference; lastKnownFileType = sourcecode.swift; name = RegistryJSON.swift; path = "NoesisNoema/ModelRegistry/RegistryJSON.swift"; sourceTree = SOURCE_ROOT; };
-        AAAA00072E50000000000001 /* HardwareProfile.swift */ = {isa = PBXFileReference; lastKnownFileType = sourcecode.swift; name = HardwareProfile.swift; path = "NoesisNoema/ModelRegistry/HardwareProfile.swift"; sourceTree = SOURCE_ROOT; };
-        /* LlamaBridge shared sources (explicit for LlamaBridgeTest) */
-        AAAA00102E50000000000001 /* LibLlama.swift */ = {isa = PBXFileReference; lastKnownFileType = sourcecode.swift; name = LibLlama.swift; path = "NoesisNoema/Shared/LibLlama.swift"; sourceTree = SOURCE_ROOT; };
-        AAAA00112E50000000000001 /* LlamaState.swift */ = {isa = PBXFileReference; lastKnownFileType = sourcecode.swift; name = LlamaState.swift; path = "NoesisNoema/Shared/LlamaState.swift"; sourceTree = SOURCE_ROOT; };
-        AAAA00122E50000000000001 /* LlamaRuntimeCheck.swift */ = {isa = PBXFileReference; lastKnownFileType = sourcecode.swift; name = LlamaRuntimeCheck.swift; path = "NoesisNoema/Shared/LlamaRuntimeCheck.swift"; sourceTree = SOURCE_ROOT; };
-        AAAA00132E50000000000001 /* SystemLog.swift */ = {isa = PBXFileReference; lastKnownFileType = sourcecode.swift; name = SystemLog.swift; path = "NoesisNoema/Shared/SystemLog.swift"; sourceTree = SOURCE_ROOT; };
-/* End PBXFileReference section */
-
-/* Begin PBXFileSystemSynchronizedBuildFileExceptionSet section */
-        F4C581272E4F06A100E64194 /* Exceptions for "NoesisNoema" folder in "NoesisNoemaMobile" target */ = {
-            isa = PBXFileSystemSynchronizedBuildFileExceptionSet;
-            membershipExceptions = (
-                Assets.xcassets,
-                "Resources/Models/gpt-oss-20b-Q4_K_S.gguf",
-                Shared/ContentView.swift,
-                Shared/NoesisNoemaApp.swift,
-                // Exclude macOS xcframework from iOS target
-                Frameworks/llama_macos.xcframework,
-            );
-            target = F4C580FC2E4F006000E64194 /* NoesisNoemaMobile */;
-        };
-        F4ED32C42E37A18400CCE0DE /* Exceptions for "NoesisNoema" folder in "LlamaBridgeTest" target */ = {
-            isa = PBXFileSystemSynchronizedBuildFileExceptionSet;
-            membershipExceptions = (
-                "Resources/Models/gpt-oss-20b-Q4_K_S.gguf",
-                "Resources/Models/Jan-v1-4B-Q4_K_M.gguf",
-                Shared/LibLlama.swift,
-                Shared/LlamaRuntimeCheck.swift,
-                Shared/LlamaState.swift,
-                Shared/SystemLog.swift,
-                // Model CLI + tests (moved under ModelRegistry)
-                ModelRegistry/ModelCLI.swift,
-                ModelRegistry/TestRunner.swift,
-                ModelRegistry/ModelRegistry.swift,
-                ModelRegistry/ModelSpec.swift,
-                ModelRegistry/GGUFReader.swift,
-                ModelRegistry/RegistryJSON.swift,
-                ModelRegistry/HardwareProfile.swift,
-            );
-            target = F46088482E2CD45000D4C555 /* LlamaBridgeTest */;
-        };
-        F4EEEAAA2E50099900E64194 /* Exceptions for "NoesisNoema" folder in "NoesisNoema" target */ = {
-            isa = PBXFileSystemSynchronizedBuildFileExceptionSet;
-            membershipExceptions = (
-                Frameworks/llama_ios.xcframework,
-            );
-            target = F41FD01A2E2A466F00909132 /* NoesisNoema */;
-        };
-/* End PBXFileSystemSynchronizedBuildFileExceptionSet section */
-
-/* Begin PBXFileSystemSynchronizedRootGroup section */
-        F41FD01D2E2A466F00909132 /* NoesisNoema */ = {
-            isa = PBXFileSystemSynchronizedRootGroup;
-            exceptions = (
-                F4ED32C42E37A18400CCE0DE /* Exceptions for "NoesisNoema" folder in "LlamaBridgeTest" target */,
-                F4C581272E4F06A100E64194 /* Exceptions for "NoesisNoema" folder in "NoesisNoemaMobile" target */,
-                F4EEEAAA2E50099900E64194 /* Exceptions for "NoesisNoema" folder in "NoesisNoema" target */,
-            );
-            path = NoesisNoema;
-            sourceTree = "<group>";
-        };
-        F460884A2E2CD45000D4C555 /* LlamaBridgeTest */ = {
-            isa = PBXFileSystemSynchronizedRootGroup;
-            path = LlamaBridgeTest;
-            sourceTree = "<group>";
-        };
-        F4C580FE2E4F006000E64194 /* NoesisNoemaMobile */ = {
-            isa = PBXFileSystemSynchronizedRootGroup;
-            path = NoesisNoemaMobile;
-            sourceTree = "<group>";
-        };
-/* End PBXFileSystemSynchronizedRootGroup section */
-
-/* Begin PBXFrameworksBuildPhase section */
-        F41FD0182E2A466F00909132 /* Frameworks */ = {
-            isa = PBXFrameworksBuildPhase;
-            buildActionMask = 2147483647;
-            files = (
-                F4C581542E4F12E000E64194 /* Metal.framework in Frameworks */,
-                F41611E42E4F41B800B6B88C /* llama_macos.xcframework in Frameworks */,
-                F4C581532E4F12D700E64194 /* Accelerate.framework in Frameworks */,
-                F4C581552E4F12E000E64194 /* MetalKit.framework in Frameworks */,
-                F4021E4F2E3DC3A2007A4236 /* ZIPFoundation in Frameworks */,
-            );
-            runOnlyForDeploymentPostprocessing = 0;
-        };
-        F46088462E2CD45000D4C555 /* Frameworks */ = {
-            isa = PBXFrameworksBuildPhase;
-            buildActionMask = 2147483647;
-            files = (
-                F41611E92E4F4F5800B6B88C /* MetalKit.framework in Frameworks */,
-                F4C581602E4F13EC00E64194 /* Accelerate.framework in Frameworks */,
-                F4C581612E4F13EC00E64194 /* Metal.framework in Frameworks */,
-                F41FAA922E4F55510077738B /* llama_macos.xcframework in Frameworks */,
-            );
-            runOnlyForDeploymentPostprocessing = 0;
-        };
-        F4C580FA2E4F006000E64194 /* Frameworks */ = {
-            isa = PBXFrameworksBuildPhase;
-            buildActionMask = 2147483647;
-            files = (
-                F4C581212E4F037500E64194 /* Accelerate.framework in Frameworks */,
-                F409DFD52E4F88020010AB03 /* llama_ios.xcframework in Frameworks */,
-                F4C5811E2E4F036E00E64194 /* Metal.framework in Frameworks */,
-                F4D1DB542E4F18ED006B902C /* ZIPFoundation in Frameworks */,
-            );
-            runOnlyForDeploymentPostprocessing = 0;
-        };
-/* End PBXFrameworksBuildPhase section */
-
-/* Begin PBXGroup section */
-        F408F3402E35C1C700F621C5 /* Frameworks */ = {
-            isa = PBXGroup;
-            children = (
-                F41611E82E4F4F5800B6B88C /* MetalKit.framework */,
-                F41611E52E4F41C400B6B88C /* llama_ios.xcframework */,
-                F41611E22E4F41B800B6B88C /* llama_macos.xcframework */,
-                F4C581202E4F037500E64194 /* Accelerate.framework */,
-                F4C5811C2E4F036E00E64194 /* Metal.framework */,
-                F4C5811D2E4F036E00E64194 /* MetalKit.framework */,
-            );
-            name = Frameworks;
-            sourceTree = "<group>";
-        };
-        F41D04C72E30FCD40023545E /* Products */ = {
-            isa = PBXGroup;
-            children = (
-            );
-            name = Products;
-            sourceTree = "<group>";
-        };
-        F41FD0122E2A466F00909132 = {
-            isa = PBXGroup;
-            children = (
-                F41FD01D2E2A466F00909132 /* NoesisNoema */,
-                F460884A2E2CD45000D4C555 /* LlamaBridgeTest */,
-                F4C580FE2E4F006000E64194 /* NoesisNoemaMobile */,
-                F41FD01C2E2A466F00909132 /* Products */,
-                F408F3402E35C1C700F621C5 /* Frameworks */,
-                AACE160730FAA9CB4526C2D7 /* README.md */,
-            );
-            sourceTree = "<group>";
-        };
-        F41FD01C2E2A466F00909132 /* Products */ = {
-            isa = PBXGroup;
-            children = (
-                F41FD01B2E2A466F00909132 /* NoesisNoema.app */,
-                F46088492E2CD45000D4C555 /* LlamaBridgeTest */,
-                F4C580FD2E4F006000E64194 /* NoesisNoemaMobile.app */,
-            );
-            name = Products;
-            sourceTree = "<group>";
-        };
-        F46060D62E2CAA5E00D4C555 /* Products */ = {
-            isa = PBXGroup;
-            children = (
-            );
-            name = Products;
-            sourceTree = "<group>";
-        };
-        F46083782E2CCDB900D4C555 /* Products */ = {
-            isa = PBXGroup;
-            children = (
-            );
-            name = Products;
-            sourceTree = "<group>";
-        };
-=======
 		F4021E4F2E3DC3A2007A4236 /* ZIPFoundation in Frameworks */ = {isa = PBXBuildFile; productRef = F4021E4E2E3DC3A2007A4236 /* ZIPFoundation */; };
 		F409DFD52E4F88020010AB03 /* NoesisNoema/Frameworks/llama_ios.xcframework in Frameworks */ = {isa = PBXBuildFile; fileRef = F41611E52E4F41C400B6B88C /* NoesisNoema/Frameworks/llama_ios.xcframework */; };
 		F409DFD62E4F88020010AB03 /* NoesisNoema/Frameworks/llama_ios.xcframework in Embed Frameworks */ = {isa = PBXBuildFile; fileRef = F41611E52E4F41C400B6B88C /* NoesisNoema/Frameworks/llama_ios.xcframework */; settings = {ATTRIBUTES = (CodeSignOnCopy, RemoveHeadersOnCopy, ); }; };
@@ -431,7 +211,6 @@
 			name = Products;
 			sourceTree = "<group>";
 		};
->>>>>>> e760ad63
 /* End PBXGroup section */
 
 /* Begin PBXNativeTarget section */
@@ -626,336 +405,6 @@
 /* End PBXSourcesBuildPhase section */
 
 /* Begin XCBuildConfiguration section */
-<<<<<<< HEAD
-        F41FD0242E2A467000909132 /* Debug */ = {
-            isa = XCBuildConfiguration;
-            buildSettings = {
-                ALWAYS_SEARCH_USER_PATHS = NO;
-                ASSETCATALOG_COMPILER_GENERATE_SWIFT_ASSET_SYMBOL_EXTENSIONS = YES;
-                CLANG_ANALYZER_NONNULL = YES;
-                CLANG_ANALYZER_NUMBER_OBJECT_CONVERSION = YES_AGGRESSIVE;
-                CLANG_CXX_LANGUAGE_STANDARD = "gnu++20";
-                CLANG_ENABLE_MODULES = YES;
-                CLANG_ENABLE_OBJC_ARC = YES;
-                CLANG_ENABLE_OBJC_WEAK = YES;
-                CLANG_WARN_BLOCK_CAPTURE_AUTORELEASING = YES;
-                CLANG_WARN_BOOL_CONVERSION = YES;
-                CLANG_WARN_COMMA = YES;
-                CLANG_WARN_CONSTANT_CONVERSION = YES;
-                CLANG_WARN_DEPRECATED_OBJC_IMPLEMENTATIONS = YES;
-                CLANG_WARN_DIRECT_OBJC_ISA_USAGE = YES_ERROR;
-                CLANG_WARN_DOCUMENTATION_COMMENTS = YES;
-                CLANG_WARN_EMPTY_BODY = YES;
-                CLANG_WARN_ENUM_CONVERSION = YES;
-                CLANG_WARN_INFINITE_RECURSION = YES;
-                CLANG_WARN_INT_CONVERSION = YES;
-                CLANG_WARN_NON_LITERAL_NULL_CONVERSION = YES;
-                CLANG_WARN_OBJC_IMPLICIT_RETAIN_SELF = YES;
-                CLANG_WARN_OBJC_LITERAL_CONVERSION = YES;
-                CLANG_WARN_OBJC_ROOT_CLASS = YES_ERROR;
-                CLANG_WARN_QUOTED_INCLUDE_IN_FRAMEWORK_HEADER = YES;
-                CLANG_WARN_RANGE_LOOP_ANALYSIS = YES;
-                CLANG_WARN_STRICT_PROTOTYPES = YES;
-                CLANG_WARN_SUSPICIOUS_MOVE = YES;
-                CLANG_WARN_UNGUARDED_AVAILABILITY = YES_AGGRESSIVE;
-                CLANG_WARN_UNREACHABLE_CODE = YES;
-                CLANG_WARN__DUPLICATE_METHOD_MATCH = YES;
-                COPY_PHASE_STRIP = NO;
-                DEBUG_INFORMATION_FORMAT = dwarf;
-                DEVELOPMENT_TEAM = 7NKX7G7LV3;
-                ENABLE_STRICT_OBJC_MSGSEND = YES;
-                ENABLE_TESTABILITY = YES;
-                ENABLE_USER_SCRIPT_SANDBOXING = YES;
-                GCC_C_LANGUAGE_STANDARD = gnu17;
-                GCC_DYNAMIC_NO_PIC = NO;
-                GCC_NO_COMMON_BLOCKS = YES;
-                GCC_OPTIMIZATION_LEVEL = 0;
-                GCC_PREPROCESSOR_DEFINITIONS = (
-                    "DEBUG=1",
-                    "$(inherited)",
-                );
-                GCC_WARN_64_TO_32_BIT_CONVERSION = YES;
-                GCC_WARN_ABOUT_RETURN_TYPE = YES_ERROR;
-                GCC_WARN_UNDECLARED_SELECTOR = YES;
-                GCC_WARN_UNINITIALIZED_AUTOS = YES_AGGRESSIVE;
-                GCC_WARN_UNUSED_FUNCTION = YES;
-                GCC_WARN_UNUSED_VARIABLE = YES;
-                IPHONEOS_DEPLOYMENT_TARGET = 18.5;
-                LOCALIZATION_PREFERS_STRING_CATALOGS = YES;
-                MTL_ENABLE_DEBUG_INFO = INCLUDE_SOURCE;
-                MTL_FAST_MATH = YES;
-                ONLY_ACTIVE_ARCH = YES;
-                SDKROOT = iphoneos;
-                SWIFT_ACTIVE_COMPILATION_CONDITIONS = "DEBUG $(inherited)";
-                SWIFT_OPTIMIZATION_LEVEL = "-Onone";
-            };
-            name = Debug;
-        };
-        F41FD0252E2A467000909132 /* Release */ = {
-            isa = XCBuildConfiguration;
-            buildSettings = {
-                ALWAYS_SEARCH_USER_PATHS = NO;
-                ASSETCATALOG_COMPILER_GENERATE_SWIFT_ASSET_SYMBOL_EXTENSIONS = YES;
-                CLANG_ANALYZER_NONNULL = YES;
-                CLANG_ANALYZER_NUMBER_OBJECT_CONVERSION = YES_AGGRESSIVE;
-                CLANG_CXX_LANGUAGE_STANDARD = "gnu++20";
-                CLANG_ENABLE_MODULES = YES;
-                CLANG_ENABLE_OBJC_ARC = YES;
-                CLANG_ENABLE_OBJC_WEAK = YES;
-                CLANG_WARN_BLOCK_CAPTURE_AUTORELEASING = YES;
-                CLANG_WARN_BOOL_CONVERSION = YES;
-                CLANG_WARN_COMMA = YES;
-                CLANG_WARN_CONSTANT_CONVERSION = YES;
-                CLANG_WARN_DEPRECATED_OBJC_IMPLEMENTATIONS = YES;
-                CLANG_WARN_DIRECT_OBJC_ISA_USAGE = YES_ERROR;
-                CLANG_WARN_DOCUMENTATION_COMMENTS = YES;
-                CLANG_WARN_EMPTY_BODY = YES;
-                CLANG_WARN_ENUM_CONVERSION = YES;
-                CLANG_WARN_INFINITE_RECURSION = YES;
-                CLANG_WARN_INT_CONVERSION = YES;
-                CLANG_WARN_NON_LITERAL_NULL_CONVERSION = YES;
-                CLANG_WARN_OBJC_IMPLICIT_RETAIN_SELF = YES;
-                CLANG_WARN_OBJC_LITERAL_CONVERSION = YES;
-                CLANG_WARN_OBJC_ROOT_CLASS = YES_ERROR;
-                CLANG_WARN_QUOTED_INCLUDE_IN_FRAMEWORK_HEADER = YES;
-                CLANG_WARN_RANGE_LOOP_ANALYSIS = YES;
-                CLANG_WARN_STRICT_PROTOTYPES = YES;
-                CLANG_WARN_SUSPICIOUS_MOVE = YES;
-                CLANG_WARN_UNGUARDED_AVAILABILITY = YES_AGGRESSIVE;
-                CLANG_WARN_UNREACHABLE_CODE = YES;
-                CLANG_WARN__DUPLICATE_METHOD_MATCH = YES;
-                COPY_PHASE_STRIP = NO;
-                DEBUG_INFORMATION_FORMAT = "dwarf-with-dsym";
-                DEVELOPMENT_TEAM = 7NKX7G7LV3;
-                ENABLE_NS_ASSERTIONS = NO;
-                ENABLE_STRICT_OBJC_MSGSEND = YES;
-                ENABLE_USER_SCRIPT_SANDBOXING = YES;
-                GCC_C_LANGUAGE_STANDARD = gnu17;
-                GCC_NO_COMMON_BLOCKS = YES;
-                GCC_WARN_64_TO_32_BIT_CONVERSION = YES;
-                GCC_WARN_ABOUT_RETURN_TYPE = YES_ERROR;
-                GCC_WARN_UNDECLARED_SELECTOR = YES;
-                GCC_WARN_UNINITIALIZED_AUTOS = YES_AGGRESSIVE;
-                GCC_WARN_UNUSED_FUNCTION = YES;
-                GCC_WARN_UNUSED_VARIABLE = YES;
-                IPHONEOS_DEPLOYMENT_TARGET = 18.5;
-                LOCALIZATION_PREFERS_STRING_CATALOGS = YES;
-                MTL_ENABLE_DEBUG_INFO = NO;
-                MTL_FAST_MATH = YES;
-                SDKROOT = iphoneos;
-                SWIFT_COMPILATION_MODE = wholemodule;
-                VALIDATE_PRODUCT = YES;
-            };
-            name = Release;
-        };
-        F41FD0272E2A467000909132 /* Debug */ = {
-            isa = XCBuildConfiguration;
-            buildSettings = {
-                ASSETCATALOG_COMPILER_APPICON_NAME = AppIcon;
-                ASSETCATALOG_COMPILER_GLOBAL_ACCENT_COLOR_NAME = AccentColor;
-                CODE_SIGN_STYLE = Automatic;
-                CURRENT_PROJECT_VERSION = 1;
-                DEVELOPMENT_TEAM = 7NKX7G7LV3;
-                ENABLE_PREVIEWS = YES;
-                FRAMEWORK_SEARCH_PATHS = "$(PROJECT_DIR)/Frameworks";
-                GENERATE_INFOPLIST_FILE = YES;
-                HEADER_SEARCH_PATHS = "";
-                INFOPLIST_KEY_UIApplicationSceneManifest_Generation = YES;
-                INFOPLIST_KEY_UIApplicationSupportsIndirectInputEvents = YES;
-                INFOPLIST_KEY_UILaunchScreen_Generation = YES;
-                INFOPLIST_KEY_UISupportedInterfaceOrientations_iPad = "UIInterfaceOrientationPortrait UIInterfaceOrientationPortraitUpsideDown UIInterfaceOrientationLandscapeLeft UIInterfaceOrientationLandscapeRight";
-                INFOPLIST_KEY_UISupportedInterfaceOrientations_iPhone = "UIInterfaceOrientationPortrait UIInterfaceOrientationLandscapeLeft UIInterfaceOrientationLandscapeRight";
-                LD_RUNPATH_SEARCH_PATHS = "";
-                LIBRARY_SEARCH_PATHS = "$(PROJECT_DIR)/Frameworks/**";
-                MARKETING_VERSION = 1.0;
-                PRODUCT_BUNDLE_IDENTIFIER = com.tokyoyanbanjin.noesisnoema.NoesisNoema;
-                PRODUCT_NAME = "$(TARGET_NAME)";
-                REGISTER_APP_GROUPS = YES;
-                SUPPORTED_PLATFORMS = macosx;
-                SUPPORTS_MACCATALYST = NO;
-                SUPPORTS_MAC_DESIGNED_FOR_IPHONE_IPAD = NO;
-                SUPPORTS_XR_DESIGNED_FOR_IPHONE_IPAD = NO;
-                SWIFT_EMIT_LOC_STRINGS = YES;
-                SWIFT_VERSION = 5.0;
-                SDKROOT = macosx;
-            };
-            name = Debug;
-        };
-        F41FD0282E2A467000909132 /* Release */ = {
-            isa = XCBuildConfiguration;
-            buildSettings = {
-                ASSETCATALOG_COMPILER_APPICON_NAME = AppIcon;
-                ASSETCATALOG_COMPILER_GLOBAL_ACCENT_COLOR_NAME = AccentColor;
-                CODE_SIGN_STYLE = Automatic;
-                CURRENT_PROJECT_VERSION = 1;
-                DEVELOPMENT_TEAM = 7NKX7G7LV3;
-                ENABLE_PREVIEWS = YES;
-                FRAMEWORK_SEARCH_PATHS = "$(PROJECT_DIR)/Frameworks";
-                GENERATE_INFOPLIST_FILE = YES;
-                HEADER_SEARCH_PATHS = "";
-                INFOPLIST_KEY_UIApplicationSceneManifest_Generation = YES;
-                INFOPLIST_KEY_UIApplicationSupportsIndirectInputEvents = YES;
-                INFOPLIST_KEY_UILaunchScreen_Generation = YES;
-                INFOPLIST_KEY_UISupportedInterfaceOrientations_iPad = "UIInterfaceOrientationPortrait UIInterfaceOrientationPortraitUpsideDown UIInterfaceOrientationLandscapeLeft UIInterfaceOrientationLandscapeRight";
-                INFOPLIST_KEY_UISupportedInterfaceOrientations_iPhone = "UIInterfaceOrientationPortrait UIInterfaceOrientationLandscapeLeft UIInterfaceOrientationLandscapeRight";
-                LD_RUNPATH_SEARCH_PATHS = "";
-                LIBRARY_SEARCH_PATHS = "$(PROJECT_DIR)/Frameworks/**";
-                MARKETING_VERSION = 1.0;
-                PRODUCT_BUNDLE_IDENTIFIER = com.tokyoyanbanjin.noesisnoema.NoesisNoema;
-                PRODUCT_NAME = "$(TARGET_NAME)";
-                REGISTER_APP_GROUPS = YES;
-                SUPPORTED_PLATFORMS = macosx;
-                SUPPORTS_MACCATALYST = NO;
-                SUPPORTS_MAC_DESIGNED_FOR_IPHONE_IPAD = NO;
-                SUPPORTS_XR_DESIGNED_FOR_IPHONE_IPAD = NO;
-                SWIFT_EMIT_LOC_STRINGS = YES;
-                SWIFT_VERSION = 5.0;
-                SDKROOT = macosx;
-            };
-            name = Release;
-        };
-        F460884E2E2CD45000D4C555 /* Debug */ = {
-            isa = XCBuildConfiguration;
-            buildSettings = {
-                ALWAYS_EMBED_SWIFT_STANDARD_LIBRARIES = YES;
-                CLANG_ENABLE_MODULES = YES;
-                CODE_SIGN_STYLE = Automatic;
-                DEVELOPMENT_TEAM = 7NKX7G7LV3;
-                ENABLE_HARDENED_RUNTIME = NO;
-                FRAMEWORK_SEARCH_PATHS = (
-                    "$(PROJECT_DIR)/Frameworks",
-                    "$(PROJECT_DIR)/llama_macos.xcframework/macos-arm64_x86_64",
-                );
-                LD_RUNPATH_SEARCH_PATHS = (
-                    "$(inherited)",
-                    "@loader_path",
-                    "@executable_path",
-                    "@rpath",
-                );
-                LIBRARY_SEARCH_PATHS = "$(PROJECT_DIR)/Frameworks/**";
-                MACOSX_DEPLOYMENT_TARGET = 15.5;
-                PRODUCT_NAME = "$(TARGET_NAME)";
-                REGISTER_APP_GROUPS = YES;
-                SDKROOT = macosx;
-                SUPPORTED_PLATFORMS = macosx;
-                SUPPORTS_MACCATALYST = NO;
-                SUPPORTS_MAC_DESIGNED_FOR_IPHONE_IPAD = NO;
-                SUPPORTS_XR_DESIGNED_FOR_IPHONE_IPAD = NO;
-                SWIFT_ACTIVE_COMPILATION_CONDITIONS = "DEBUG BRIDGE_TEST";
-                SWIFT_OBJC_BRIDGING_HEADER = "";
-                SWIFT_OPTIMIZATION_LEVEL = "-Onone";
-                SWIFT_VERSION = 5.0;
-                TARGETED_DEVICE_FAMILY = 6;
-            };
-            name = Debug;
-        };
-        F460884F2E2CD45000D4C555 /* Release */ = {
-            isa = XCBuildConfiguration;
-            buildSettings = {
-                ALWAYS_EMBED_SWIFT_STANDARD_LIBRARIES = YES;
-                CLANG_ENABLE_MODULES = YES;
-                CODE_SIGN_STYLE = Automatic;
-                DEVELOPMENT_TEAM = 7NKX7G7LV3;
-                ENABLE_HARDENED_RUNTIME = NO;
-                FRAMEWORK_SEARCH_PATHS = (
-                    "$(PROJECT_DIR)/Frameworks",
-                    "$(PROJECT_DIR)/llama_macos.xcframework/macos-arm64_x86_64",
-                );
-                LD_RUNPATH_SEARCH_PATHS = (
-                    "$(inherited)",
-                    "@loader_path",
-                    "@executable_path",
-                    "@rpath",
-                );
-                LIBRARY_SEARCH_PATHS = "$(PROJECT_DIR)/Frameworks/**";
-                MACOSX_DEPLOYMENT_TARGET = 15.5;
-                PRODUCT_NAME = "$(TARGET_NAME)";
-                REGISTER_APP_GROUPS = YES;
-                SDKROOT = macosx;
-                SUPPORTED_PLATFORMS = macosx;
-                SUPPORTS_MACCATALYST = NO;
-                SUPPORTS_MAC_DESIGNED_FOR_IPHONE_IPAD = NO;
-                SUPPORTS_XR_DESIGNED_FOR_IPHONE_IPAD = NO;
-                SWIFT_ACTIVE_COMPILATION_CONDITIONS = BRIDGE_TEST;
-                SWIFT_OBJC_BRIDGING_HEADER = "";
-                SWIFT_VERSION = 5.0;
-                TARGETED_DEVICE_FAMILY = 6;
-            };
-            name = Release;
-        };
-        F4C581062E4F006800E64194 /* Debug */ = {
-            isa = XCBuildConfiguration;
-            buildSettings = {
-                ASSETCATALOG_COMPILER_APPICON_NAME = AppIcon;
-                ASSETCATALOG_COMPILER_GLOBAL_ACCENT_COLOR_NAME = AccentColor;
-                CODE_SIGN_STYLE = Automatic;
-                CURRENT_PROJECT_VERSION = 1;
-                DEVELOPMENT_TEAM = 7NKX7G7LV3;
-                ENABLE_PREVIEWS = YES;
-                FRAMEWORK_SEARCH_PATHS = "$(PROJECT_DIR)/Frameworks";
-                GENERATE_INFOPLIST_FILE = YES;
-                INFOPLIST_KEY_UIApplicationSceneManifest_Generation = YES;
-                INFOPLIST_KEY_UIApplicationSupportsIndirectInputEvents = YES;
-                INFOPLIST_KEY_UILaunchScreen_Generation = YES;
-                INFOPLIST_KEY_UISupportedInterfaceOrientations_iPad = "UIInterfaceOrientationPortrait UIInterfaceOrientationPortraitUpsideDown UIInterfaceOrientationLandscapeLeft UIInterfaceOrientationLandscapeRight";
-                INFOPLIST_KEY_UISupportedInterfaceOrientations_iPhone = "UIInterfaceOrientationPortrait UIInterfaceOrientationLandscapeLeft UIInterfaceOrientationLandscapeRight";
-                LD_RUNPATH_SEARCH_PATHS = (
-                    "$(inherited)",
-                    "@executable_path/Frameworks",
-                    "@loader_path/Frameworks",
-                );
-                LIBRARY_SEARCH_PATHS = "$(PROJECT_DIR)/Frameworks/**";
-                MARKETING_VERSION = 1.0;
-                OTHER_LDFLAGS = "";
-                PRODUCT_BUNDLE_IDENTIFIER = com.tokyoyanbanjin.noesisnoema.NoesisNoemaMobile;
-                PRODUCT_NAME = "$(TARGET_NAME)";
-                SUPPORTED_PLATFORMS = "iphoneos iphonesimulator";
-                SUPPORTS_MACCATALYST = NO;
-                SUPPORTS_MAC_DESIGNED_FOR_IPHONE_IPAD = NO;
-                SUPPORTS_XR_DESIGNED_FOR_IPHONE_IPAD = NO;
-                SWIFT_EMIT_LOC_STRINGS = NO;
-                SWIFT_VERSION = 5.0;
-                TARGETED_DEVICE_FAMILY = 1;
-            };
-            name = Debug;
-        };
-        F4C581072E4F006800E64194 /* Release */ = {
-            isa = XCBuildConfiguration;
-            buildSettings = {
-                ASSETCATALOG_COMPILER_APPICON_NAME = AppIcon;
-                ASSETCATALOG_COMPILER_GLOBAL_ACCENT_COLOR_NAME = AccentColor;
-                CODE_SIGN_STYLE = Automatic;
-                CURRENT_PROJECT_VERSION = 1;
-                DEVELOPMENT_TEAM = 7NKX7G7LV3;
-                ENABLE_PREVIEWS = YES;
-                FRAMEWORK_SEARCH_PATHS = "$(PROJECT_DIR)/Frameworks";
-                GENERATE_INFOPLIST_FILE = YES;
-                INFOPLIST_KEY_UIApplicationSceneManifest_Generation = YES;
-                INFOPLIST_KEY_UIApplicationSupportsIndirectInputEvents = YES;
-                INFOPLIST_KEY_UILaunchScreen_Generation = YES;
-                INFOPLIST_KEY_UISupportedInterfaceOrientations_iPad = "UIInterfaceOrientationPortrait UIInterfaceOrientationPortraitUpsideDown UIInterfaceOrientationLandscapeLeft UIInterfaceOrientationLandscapeRight";
-                INFOPLIST_KEY_UISupportedInterfaceOrientations_iPhone = "UIInterfaceOrientationPortrait UIInterfaceOrientationLandscapeLeft UIInterfaceOrientationLandscapeRight";
-                LD_RUNPATH_SEARCH_PATHS = (
-                    "$(inherited)",
-                    "@executable_path/Frameworks",
-                    "@loader_path/Frameworks",
-                );
-                LIBRARY_SEARCH_PATHS = "$(PROJECT_DIR)/Frameworks/**";
-                MARKETING_VERSION = 1.0;
-                OTHER_LDFLAGS = "";
-                PRODUCT_BUNDLE_IDENTIFIER = com.tokyoyanbanjin.noesisnoema.NoesisNoemaMobile;
-                PRODUCT_NAME = "$(TARGET_NAME)";
-                SUPPORTED_PLATFORMS = "iphoneos iphonesimulator";
-                SUPPORTS_MACCATALYST = NO;
-                SUPPORTS_MAC_DESIGNED_FOR_IPHONE_IPAD = NO;
-                SUPPORTS_XR_DESIGNED_FOR_IPHONE_IPAD = NO;
-                SWIFT_EMIT_LOC_STRINGS = NO;
-                SWIFT_VERSION = 5.0;
-                TARGETED_DEVICE_FAMILY = 1;
-            };
-            name = Release;
-        };
-=======
 		F41FD0242E2A467000909132 /* Debug */ = {
 			isa = XCBuildConfiguration;
 			buildSettings = {
@@ -1284,7 +733,6 @@
 			};
 			name = Release;
 		};
->>>>>>> e760ad63
 /* End XCBuildConfiguration section */
 
 /* Begin XCConfigurationList section */
